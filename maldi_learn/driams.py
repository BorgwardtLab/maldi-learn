--- conflicted
+++ resolved
@@ -325,16 +325,6 @@
     if type(years) is not list:
         years = [years]
 
-<<<<<<< HEAD
-    # TODO what happends if not every code finds a spectrum
-
-
-    spectra = [
-        MaldiTofSpectrum(
-            pd.read_csv(f, sep=' ', comment='#', engine='c').values
-        ) for f in spectra_files
-    ]
-=======
     all_spectra = {}
     all_metadata = {}
 
@@ -365,7 +355,6 @@
                 pd.read_csv(f, sep=' ', comment='#', engine='c').values
             ) for f in spectra_files
         ]
->>>>>>> 7a149a52
 
         all_spectra[year] = spectra
         all_metadata[year] = metadata
