--- conflicted
+++ resolved
@@ -43,12 +43,8 @@
     'code',
     'species',
     'laboratory_species',
-<<<<<<< HEAD
     'case_no',
-=======
-    'fall_comp',
     'acquisition_date'
->>>>>>> 935abc88
 ]
 
 
